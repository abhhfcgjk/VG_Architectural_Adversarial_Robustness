--- conflicted
+++ resolved
@@ -50,10 +50,6 @@
             features = list(torch.hub.load('pytorch/vision:v0.10.0', 'wide_resnet50_2', pretrained=True).children())[:-2]
         else:
             features = list(models.__dict__[arch](pretrained=True).children())[:-2]
-<<<<<<< HEAD
-            self.wd_ratio = -1
-=======
->>>>>>> 6fbcf7ce
         # print(type(features))
         # print(features)
         if arch == 'alexnet':
